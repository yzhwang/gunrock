--- conflicted
+++ resolved
@@ -216,7 +216,6 @@
 
     SetVal("engine", "Gunrock");
     SetVal("command-line", parameters.Get_CommandLine());
-<<<<<<< HEAD
     
     // Update this date when JSON Schema is changed:
     SetVal("json-schema", "2019-09-20");  
@@ -224,8 +223,6 @@
     // SetVal("sysinfo", sysinfo.getSysinfo());
     // SetVal("gpuinfo", gpuinfo.getGpuinfo());
     // SetVal("userinfo", userinfo.getUserinfo());
-=======
->>>>>>> cb004f04
 
 #ifdef BOOST_FOUND
 #if BOOST_COMP_CLANG
