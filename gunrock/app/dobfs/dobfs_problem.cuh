// ----------------------------------------------------------------
// Gunrock -- Fast and Efficient GPU Graph Library
// ----------------------------------------------------------------
// This source code is distributed under the terms of LICENSE.TXT
// in the root directory of this source distribution.
// ----------------------------------------------------------------

/**
 * @file
 * dobfs_problem.cuh
 *
 * @brief GPU Storage management Structure for Direction Optimal BFS Problem Data
 */

#pragma once

#include <gunrock/app/problem_base.cuh>
#include <gunrock/util/memset_kernel.cuh>

namespace gunrock {
namespace app {
namespace dobfs {

/**
 * @brief Direction Optimal Breadth-First Search Problem structure stores device-side vectors for doing BFS computing on the GPU.
 *
 * @tparam _VertexId            Type of signed integer to use as vertex id (e.g., uint32)
 * @tparam _SizeT               Type of unsigned integer to use for array indexing. (e.g., uint32)
 * @tparam _Value               Type of float or double to use for computing BC value.
 * @tparam _MARK_PREDECESSORS   Boolean type parameter which defines whether to mark predecessor value for each node.
 * @tparam _ENABLE_IDEMPOTENCE  Boolean type parameter which defines whether to enable idempotent operation.
 * @tparam _USE_DOUBLE_BUFFER   Boolean type parameter which defines whether to use double buffer.
 */
template <
    typename    _VertexId,                       
    typename    _SizeT,                          
    typename    _Value,                          
    bool        _MARK_PREDECESSORS,             
    bool        _ENABLE_IDEMPOTENCE,
    bool        _USE_DOUBLE_BUFFER>
<<<<<<< HEAD
struct DOBFSProblem : ProblemBase<VertexId, SizeT, Value,
    _MARK_PREDECESSORS,
    _ENABLE_IDEMPOTENCE,
    _USE_DOUBLE_BUFFER,
    false, // _ENABLE_BACKWARD
    false, // _KEEP_ORDER
    false> // _KEEP_NODE_NUM
=======
struct DOBFSProblem : ProblemBase<_VertexId, _SizeT,
                                _USE_DOUBLE_BUFFER>
>>>>>>> dc7a660e
{

    typedef _VertexId       VertexId;
    typedef _SizeT          SizeT;
    typedef _Value          Value;

    static const bool MARK_PREDECESSORS     = _MARK_PREDECESSORS;
    static const bool ENABLE_IDEMPOTENCE    = _ENABLE_IDEMPOTENCE;
    

    //Helper structures

    /**
     * @brief Data slice structure which contains DOBFS problem specific data.
     */
    struct DataSlice : DataSliceBase<SizeT, VertexId, Value>
    {
        // device storage arrays
        util::Array1D<SizeT, VertexId> labels;  /**< Used for source distance */
        //VertexId        *d_labels;              /**< Used for source distance */
        //VertexId        *d_preds;               /**< Used for predecessor */
        bool            *d_frontier_map_in;     /**< Input frontier bitmap */
        bool            *d_frontier_map_out;    /**< Output frontier bitmap */
        VertexId        *d_index_queue;         /**< Index of unvisited queue */
        unsigned char   *d_visited_mask;        /**< Used for bitmask for visited nodes */
    };

    // Members
    
    // Number of GPUs to be sliced over
    int                 num_gpus;

    // Size of the graph
    SizeT               nodes;
    SizeT               edges;

    // Set of data slices (one for each GPU)
    DataSlice           **data_slices;
   
    // Nasty method for putting struct on device
    // while keeping the SoA structure
    DataSlice           **d_data_slices;

    // Device indices for each data slice
    int                 *gpu_idx;

    bool                undirected;

    // Tuning parameters
    float               alpha;
    float               beta;

    // Methods

    /**
     * @brief DOBFSProblem default constructor
     */

    DOBFSProblem():
    nodes(0),
    edges(0),
    num_gpus(0) {}

    /**
     * @brief DOBFSProblem constructor
     *
     * @param[in] stream_from_host Whether to stream data from host.
     * @param[in] undirected Whether the input graph is undirected.
     * @param[in] graph Reference to the CSR graph object we process on.
     * @param[in] inv_graph Reference to the inverse (CSC) graph object we process on.
     * @param[in] num_gpus Number of the GPUs used.
     * @param[in] alpha Tuning parameter for switching to backward BFS
     * @param[in] beta Tuning parameter for switching back to normal BFS
     */
    DOBFSProblem(bool        stream_from_host,       // Only meaningful for single-GPU
                 bool        undirected,
                 const Csr<VertexId, Value, SizeT> &graph,
                 const Csr<VertexId, Value, SizeT> &inv_graph,
                 int         num_gpus,
                 float       alpha,
                 float       beta) :
        num_gpus(num_gpus),
        undirected(undirected)
    {
        Init(
            stream_from_host,
            undirected,
            graph,
            inv_graph,
            num_gpus,
            alpha,
            beta);
    }

    /**
     * @brief DOBFSProblem default destructor
     */
    ~DOBFSProblem()
    {
        for (int i = 0; i < num_gpus; ++i)
        {
            if (util::GRError(cudaSetDevice(gpu_idx[i]),
                "~DOBFSProblem cudaSetDevice failed", __FILE__, __LINE__)) break;
            data_slices[i]->labels.Release();
            //if (data_slices[i]->d_labels)       util::GRError(cudaFree(data_slices[i]->d_labels), "GpuSlice cudaFree d_labels failed", __FILE__, __LINE__);
            //if (data_slices[i]->d_preds)        util::GRError(cudaFree(data_slices[i]->d_preds), "GpuSlice cudaFree d_preds failed", __FILE__, __LINE__);
            if (data_slices[i]->d_frontier_map_in)  util::GRError(cudaFree(data_slices[i]->d_frontier_map_in), "GpuSlice cudaFree d_frontier_map_in failed", __FILE__, __LINE__);
            if (data_slices[i]->d_frontier_map_out)  util::GRError(cudaFree(data_slices[i]->d_frontier_map_out), "GpuSlice cudaFree d_frontier_map_out failed", __FILE__, __LINE__);
            if (data_slices[i]->d_index_queue)  util::GRError(cudaFree(data_slices[i]->d_index_queue), "GpuSlice cudaFree d_index_queue failed", __FILE__, __LINE__);
            if (data_slices[i]->d_visited_mask)  util::GRError(cudaFree(data_slices[i]->d_visited_mask), "GpuSlice cudaFree d_index_queue failed", __FILE__, __LINE__);
            if (d_data_slices[i])               util::GRError(cudaFree(d_data_slices[i]), "GpuSlice cudaFree data_slices failed", __FILE__, __LINE__);
        }
        if (d_data_slices)  delete[] d_data_slices;
        if (data_slices) delete[] data_slices;
    }

    /**
     * \addtogroup PublicInterface
     * @{
     */

    /**
     * @brief Copy result labels and/or predecessors computed on the GPU back to host-side vectors.
     *
     * @param[out] h_labels host-side vector to store computed node labels (distances from the source).
     * @param[out] h_preds host-side vector to store predecessor vertex ids.
     *
     *\return cudaError_t object which indicates the success of all CUDA function calls.
     */
    cudaError_t Extract(VertexId *h_labels, VertexId *h_preds)
    {
        cudaError_t retval = cudaSuccess;

        do {
            if (num_gpus == 1) {

                // Set device
                if (util::GRError(cudaSetDevice(gpu_idx[0]),
                            "DOBFSProblem cudaSetDevice failed", __FILE__, __LINE__)) break;

                printf("h_labels = %p, d_labels = %p, nodes = %d\n", h_labels, data_slices[0]->labels.GetPointer(util::DEVICE), nodes);
                if (retval = util::GRError(cudaMemcpy(
                                h_labels,
                                data_slices[0]->labels.GetPointer(util::DEVICE),
                                sizeof(VertexId) * nodes,
                                cudaMemcpyDeviceToHost),
                            "DOBFSProblem cudaMemcpy d_labels failed", __FILE__, __LINE__)) break;

                if (_MARK_PREDECESSORS) {
                    if (retval = util::GRError(cudaMemcpy(
                                    h_preds,
                                    data_slices[0]->preds.GetPointer(util::DEVICE),
                                    sizeof(VertexId) * nodes,
                                    cudaMemcpyDeviceToHost),
                                "DOBFSProblem cudaMemcpy d_preds failed", __FILE__, __LINE__)) break;
                }

            } else {
                // TODO: multi-GPU extract result
            } //end if (data_slices.size() ==1)
        } while(0);

        return retval;
    }

    /**
     * @brief DOBFSProblem initialization
     *
     * @param[in] stream_from_host Whether to stream data from host.
     * @param[in] _undirected Whether the input graph is undirected.
     * @param[in] graph Reference to the CSR graph object we process on. @see Csr
     * @param[in] inv_graph Reference to the inverse (CSC) graph object we process on.
     * @param[in] _num_gpus Number of the GPUs used.
     * @param[in] _alpha Tuning parameter for switching to backward BFS
     * @param[in] _beta Tuning parameter for switching back to normal BFS
     *
     * \return cudaError_t object which indicates the success of all CUDA function calls.
     */
    cudaError_t Init(
            bool        stream_from_host,       // Only meaningful for single-GPU
            bool        _undirected,
            Csr<VertexId, Value, SizeT> &graph,
            Csr<VertexId, Value, SizeT> &inv_graph,
            int         _num_gpus,
            float       _alpha,
            float       _beta,
            cudaStream_t* streams = NULL)
    {
        num_gpus = _num_gpus;
        undirected = _undirected;
        nodes = graph.nodes;
        edges = graph.edges;
        alpha = _alpha;
        beta = _beta;
<<<<<<< HEAD
        //VertexId *h_row_offsets = graph.row_offsets;
        //VertexId *h_column_indices = graph.column_indices;
        //VertexId *h_col_offsets = inv_graph.row_offsets;
        //VertexId *h_row_indices = inv_graph.column_indices;
        ProblemBase<VertexId, SizeT, Value,
            _MARK_PREDECESSORS,
            _ENABLE_IDEMPOTENCE,
            _USE_DOUBLE_BUFFER,
            false, // _ENABLE_BACKWARD
            false, // _KEEP_ORDER
            false> // _KEEP_NODE_NUM
          ::Init(stream_from_host,
            &graph,
            &inv_graph,
            num_gpus,
            NULL,
            "random");
=======
        VertexId *h_row_offsets = graph.row_offsets;
        VertexId *h_column_indices = graph.column_indices;
        VertexId *h_col_offsets = inv_graph.row_offsets;
        VertexId *h_row_indices = inv_graph.column_indices;
        ProblemBase<_VertexId, _SizeT,
                                _USE_DOUBLE_BUFFER>::Init(stream_from_host,
                                        nodes,
                                        edges,
                                        h_row_offsets,
                                        h_column_indices,
                                        h_col_offsets,
                                        h_row_indices,
                                        num_gpus);
>>>>>>> dc7a660e

        // No data in DataSlice needs to be copied from host

        /**
         * Allocate output labels/preds
         */
        cudaError_t retval = cudaSuccess;
        data_slices = new DataSlice*[num_gpus];
        d_data_slices = new DataSlice*[num_gpus];
        if (streams == NULL) {streams = new cudaStream_t[num_gpus]; streams[0]=0;}

        do {
            if (num_gpus <= 1) {
                gpu_idx = (int*)malloc(sizeof(int));
                // Create a single data slice for the currently-set gpu
                int gpu;
                if (retval = util::GRError(cudaGetDevice(&gpu), "DOBFSProblem cudaGetDevice failed", __FILE__, __LINE__)) break;
                gpu_idx[0] = gpu;

                data_slices[0] = new DataSlice;
                if (retval = util::GRError(cudaMalloc(
                                (void**)&d_data_slices[0],
                                sizeof(DataSlice)),
                            "DOBFSProblem cudaMalloc d_data_slices failed", __FILE__, __LINE__)) return retval;
                data_slices[0][0].streams.SetPointer(streams,1);
                data_slices[0]->Init(
                    1,
                    gpu_idx[0],
                    0,
                    0,
                    &graph,
                    NULL,
                    NULL,
                    NULL);
                // Create SoA on device
                //VertexId    *d_labels;
                //if (retval = util::GRError(cudaMalloc(
                //        (void**)&d_labels,
                //        nodes * sizeof(VertexId)),
                //    "DOBFSProblem cudaMalloc d_labels failed", __FILE__, __LINE__)) return retval;
                //data_slices[0]->d_labels = d_labels;
                data_slices[0]->labels.SetName("labels");
                if (retval = data_slices[0]->labels. Allocate(nodes, util::DEVICE)) return retval;
 
                //VertexId   *d_preds;
                //    if (retval = util::GRError(cudaMalloc(
                //        (void**)&d_preds,
                //        nodes * sizeof(VertexId)),
                //    "DOBFSProblem cudaMalloc d_preds failed", __FILE__, __LINE__)) return retval;
                if (retval = data_slices[0]->preds.Allocate(nodes, util::DEVICE)) return retval;

                //data_slices[0]->d_preds = d_preds; 

                bool    *d_frontier_map_in;
                if (retval = util::GRError(cudaMalloc(
                        (void**)&d_frontier_map_in,
                        nodes * sizeof(bool)),
                    "DOBFSProblem cudaMalloc d_frontier_map_in failed", __FILE__, __LINE__)) return retval;
                data_slices[0]->d_frontier_map_in = d_frontier_map_in;

                bool    *d_frontier_map_out;
                if (retval = util::GRError(cudaMalloc(
                        (void**)&d_frontier_map_out,
                        nodes * sizeof(bool)),
                    "DOBFSProblem cudaMalloc d_frontier_map_out failed", __FILE__, __LINE__)) return retval;
                data_slices[0]->d_frontier_map_out = d_frontier_map_out;

                VertexId    *d_index_queue;
                if (retval = util::GRError(cudaMalloc(
                        (void**)&d_index_queue,
                        nodes * sizeof(VertexId)),
                    "DOBFSProblem cudaMalloc d_index_queue failed", __FILE__, __LINE__)) return retval;
                data_slices[0]->d_index_queue = d_index_queue;

                unsigned char *d_visited_mask = NULL;
                int visited_mask_bytes  = ((nodes * sizeof(unsigned char))+7)/8;
                if (_ENABLE_IDEMPOTENCE) {
                    if (retval = util::GRError(cudaMalloc(
                        (void**)&d_visited_mask,
                        visited_mask_bytes),
                    "BFSProblem cudaMalloc d_visited_mask failed", __FILE__, __LINE__)) return retval;
                }
                data_slices[0]->d_visited_mask = d_visited_mask;

            }
            //TODO: add multi-GPU allocation code
        } while (0);

        return retval;
    }

    /**
     *  @brief Performs any initialization work needed for DOBFS problem type. Must be called prior to each DOBFS run.
     *
     *  @param[in] src Source node for one BFS computing pass.
     *  @param[in] frontier_type The frontier type (i.e., edge/vertex/mixed)
     *  @param[in] queue_sizing Size scaling factor for work queue allocation (e.g., 1.0 creates n-element and m-element vertex and edge frontiers, respectively).
     * 
     *  \return cudaError_t object which indicates the success of all CUDA function calls.
     */
    cudaError_t Reset(
            VertexId    src,
            FrontierType frontier_type,             // The frontier type (i.e., edge/vertex/mixed)
            double queue_sizing)                    // Size scaling factor for work queue allocation (e.g., 1.0 creates n-element and m-element vertex and edge frontiers, respectively). 0.0 is unspecified.
    {
<<<<<<< HEAD
        printf("Dobfs resting...\n");
        //typedef ProblemBase<VertexId, SizeT,
        //                        _USE_DOUBLE_BUFFER> BaseProblem;
=======
        typedef ProblemBase<_VertexId, _SizeT,
                                _USE_DOUBLE_BUFFER> BaseProblem;
>>>>>>> dc7a660e
        //load ProblemBase Reset
        //BaseProblem::Reset(frontier_type, queue_sizing);

        cudaError_t retval = cudaSuccess;

        for (int gpu = 0; gpu < num_gpus; ++gpu) {
            // Set device
            if (retval = util::GRError(cudaSetDevice(gpu_idx[gpu]),
                        "BSFProblem cudaSetDevice failed", __FILE__, __LINE__)) return retval;

            data_slices[gpu]->Reset(frontier_type, this->graph_slices[gpu], queue_sizing, queue_sizing);
            // Allocate output labels if necessary
            /*if (!data_slices[gpu]->d_labels) {
                VertexId    *d_labels;
                if (retval = util::GRError(cudaMalloc(
                                (void**)&d_labels,
                                nodes * sizeof(VertexId)),
                            "DOBFSProblem cudaMalloc d_labels failed", __FILE__, __LINE__)) return retval;
                data_slices[gpu]->d_labels = d_labels;
            }*/
            if (data_slices[gpu]->labels.GetPointer(util::DEVICE)==NULL)
                if (retval = data_slices[gpu]->labels.Allocate(nodes, util::DEVICE)) return retval;

            util::MemsetKernel<<<128, 128>>>(data_slices[gpu]->labels.GetPointer(util::DEVICE), _ENABLE_IDEMPOTENCE?-1:(util::MaxValue<Value>()-1), nodes);

            // Allocate preds if necessary
            /*if (!data_slices[gpu]->d_preds) {
                VertexId    *d_preds;
                if (retval = util::GRError(cudaMalloc(
                                (void**)&d_preds,
                                nodes * sizeof(VertexId)),
                            "DOBFSProblem cudaMalloc d_preds failed", __FILE__, __LINE__)) return retval;
                data_slices[gpu]->d_preds = d_preds;
            }*/
            if (data_slices[gpu]->preds.GetPointer(util::DEVICE)==NULL)
                if (retval = data_slices[gpu]->preds.Allocate(nodes, util::DEVICE)) return retval;
            
            util::MemsetKernel<<<128, 128>>>(data_slices[gpu]->preds.GetPointer(util::DEVICE), -2, nodes);

            // Allocate input/output frontier map if necessary
            if (!data_slices[gpu]->d_frontier_map_in) {
                bool    *d_frontier_map_in;
                if (retval = util::GRError(cudaMalloc(
                        (void**)&d_frontier_map_in,
                        nodes * sizeof(bool)),
                    "DOBFSProblem cudaMalloc d_frontier_map_in failed", __FILE__, __LINE__)) return retval;
                data_slices[gpu]->d_frontier_map_in = d_frontier_map_in;
            }

            if (!data_slices[gpu]->d_frontier_map_out) {
                bool    *d_frontier_map_out;
                if (retval = util::GRError(cudaMalloc(
                        (void**)&d_frontier_map_out,
                        nodes * sizeof(bool)),
                    "DOBFSProblem cudaMalloc d_frontier_map_out failed", __FILE__, __LINE__)) return retval;
                data_slices[gpu]->d_frontier_map_out = d_frontier_map_out;
            }


            util::MemsetKernel<<<128, 128>>>(data_slices[gpu]->d_frontier_map_in, false, nodes);
            util::MemsetKernel<<<128, 128>>>(data_slices[gpu]->d_frontier_map_out, false, nodes);

            if (!data_slices[gpu]->d_index_queue) {
                VertexId    *d_index_queue;
                if (retval = util::GRError(cudaMalloc(
                        (void**)&d_index_queue,
                        nodes * sizeof(VertexId)),
                    "DOBFSProblem cudaMalloc d_index_queue failed", __FILE__, __LINE__)) return retval;
                data_slices[gpu]->d_index_queue = d_index_queue;
            }
            util::MemsetIdxKernel<<<128, 128>>>(data_slices[gpu]->d_index_queue, nodes);

            if (_ENABLE_IDEMPOTENCE) {
                int visited_mask_bytes  = ((nodes * sizeof(unsigned char))+7)/8;
                int visited_mask_elements = visited_mask_bytes * sizeof(unsigned char);
                util::MemsetKernel<<<128, 128>>>(data_slices[gpu]->d_visited_mask, (unsigned char)0, visited_mask_elements);
            }
                
            if (retval = util::GRError(cudaMemcpy(
                            d_data_slices[gpu],
                            data_slices[gpu],
                            sizeof(DataSlice),
                            cudaMemcpyHostToDevice),
                        "DOBFSProblem cudaMemcpy data_slices to d_data_slices failed", __FILE__, __LINE__)) return retval;
        }

        
        // Fillin the initial input_queue for BFS problem, this needs to be modified
        // in multi-GPU scene
        if (retval = util::GRError(cudaMemcpy(
                        //BaseProblem::graph_slices[0]->frontier_queues.d_keys[0],
                        data_slices[0]->frontier_queues[0].keys[0].GetPointer(util::DEVICE),
                        &src,
                        sizeof(VertexId),
                        cudaMemcpyHostToDevice),
                    "DOBFSProblem cudaMemcpy frontier_queues failed", __FILE__, __LINE__)) return retval;
        VertexId src_label = 0; 
        if (retval = util::GRError(cudaMemcpy(
                        data_slices[0]->labels.GetPointer(util::DEVICE)+src,
                        &src_label,
                        sizeof(VertexId),
                        cudaMemcpyHostToDevice),
                    "DOBFSProblem cudaMemcpy frontier_queues failed", __FILE__, __LINE__)) return retval;
        VertexId src_pred = -1; 
        if (retval = util::GRError(cudaMemcpy(
                        data_slices[0]->preds.GetPointer(util::DEVICE)+src,
                        &src_pred,
                        sizeof(VertexId),
                        cudaMemcpyHostToDevice),
                    "DOBFSProblem cudaMemcpy frontier_queues failed", __FILE__, __LINE__)) return retval;

        return retval;
    }

    /** @} */

};

} //namespace dobfs
} //namespace app
} //namespace gunrock

// Leave this at the end of the file
// Local Variables:
// mode:c++
// c-file-style: "NVIDIA"
// End:<|MERGE_RESOLUTION|>--- conflicted
+++ resolved
@@ -38,18 +38,13 @@
     bool        _MARK_PREDECESSORS,             
     bool        _ENABLE_IDEMPOTENCE,
     bool        _USE_DOUBLE_BUFFER>
-<<<<<<< HEAD
-struct DOBFSProblem : ProblemBase<VertexId, SizeT, Value,
+struct DOBFSProblem : ProblemBase<_VertexId, _SizeT, _Value,
     _MARK_PREDECESSORS,
     _ENABLE_IDEMPOTENCE,
     _USE_DOUBLE_BUFFER,
     false, // _ENABLE_BACKWARD
     false, // _KEEP_ORDER
     false> // _KEEP_NODE_NUM
-=======
-struct DOBFSProblem : ProblemBase<_VertexId, _SizeT,
-                                _USE_DOUBLE_BUFFER>
->>>>>>> dc7a660e
 {
 
     typedef _VertexId       VertexId;
@@ -244,7 +239,6 @@
         edges = graph.edges;
         alpha = _alpha;
         beta = _beta;
-<<<<<<< HEAD
         //VertexId *h_row_offsets = graph.row_offsets;
         //VertexId *h_column_indices = graph.column_indices;
         //VertexId *h_col_offsets = inv_graph.row_offsets;
@@ -262,21 +256,6 @@
             num_gpus,
             NULL,
             "random");
-=======
-        VertexId *h_row_offsets = graph.row_offsets;
-        VertexId *h_column_indices = graph.column_indices;
-        VertexId *h_col_offsets = inv_graph.row_offsets;
-        VertexId *h_row_indices = inv_graph.column_indices;
-        ProblemBase<_VertexId, _SizeT,
-                                _USE_DOUBLE_BUFFER>::Init(stream_from_host,
-                                        nodes,
-                                        edges,
-                                        h_row_offsets,
-                                        h_column_indices,
-                                        h_col_offsets,
-                                        h_row_indices,
-                                        num_gpus);
->>>>>>> dc7a660e
 
         // No data in DataSlice needs to be copied from host
 
@@ -308,7 +287,6 @@
                     0,
                     0,
                     &graph,
-                    NULL,
                     NULL,
                     NULL);
                 // Create SoA on device
@@ -382,14 +360,6 @@
             FrontierType frontier_type,             // The frontier type (i.e., edge/vertex/mixed)
             double queue_sizing)                    // Size scaling factor for work queue allocation (e.g., 1.0 creates n-element and m-element vertex and edge frontiers, respectively). 0.0 is unspecified.
     {
-<<<<<<< HEAD
-        printf("Dobfs resting...\n");
-        //typedef ProblemBase<VertexId, SizeT,
-        //                        _USE_DOUBLE_BUFFER> BaseProblem;
-=======
-        typedef ProblemBase<_VertexId, _SizeT,
-                                _USE_DOUBLE_BUFFER> BaseProblem;
->>>>>>> dc7a660e
         //load ProblemBase Reset
         //BaseProblem::Reset(frontier_type, queue_sizing);
 
