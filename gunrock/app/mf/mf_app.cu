--- conflicted
+++ resolved
@@ -41,32 +41,6 @@
     GUARD_CU(UseParameters_problem(parameters));
     GUARD_CU(UseParameters_enactor(parameters));
 
-<<<<<<< HEAD
-    GUARD_CU(parameters.Use<uint32_t>(
-	"source",
-	util::REQUIRED_ARGUMENT,
-	util::PreDefinedValues<uint32_t>::InvalidValue,
-	"<Vertex-ID|random|largestdegree> The source vertex\n"
-	"\tIf random, randomly select non-zero degree vertex;\n"
-	"\tIf largestdegree, select vertex with largest degree",
-	__FILE__, __LINE__));
-
-    GUARD_CU(parameters.Use<uint32_t>(
-	"sink",
-	util::REQUIRED_ARGUMENT,
-	util::PreDefinedValues<uint32_t>::InvalidValue,
-	"<Vertex-ID|random|largestdegree> The source vertex\n"
-	"\tIf random, randomly select non-zero degree vertex;\n"
-	"\tIf largestdegree, select vertex with largest degree",
-	__FILE__, __LINE__));
-
-    GUARD_CU(parameters.Use<int>(
-	"seed",
-	util::REQUIRED_ARGUMENT | util::SINGLE_VALUE | util::OPTIONAL_PARAMETER,
-	util::PreDefinedValues<int>::InvalidValue,
-	"seed to generate random sources or sink",
-	__FILE__, __LINE__)); 
-=======
     GUARD_CU(parameters.Use<uint64_t>(
     	"source",
     	util::REQUIRED_ARGUMENT | util::SINGLE_VALUE,
@@ -172,7 +146,6 @@
         }
     }
 
->>>>>>> 49ab759a
     return retval;
 }
 
@@ -217,11 +190,7 @@
     // Allocate host-side array (for both reference and GPU-computed results)
     // ... for function Extract
     ValueT *h_flow   = (ValueT*)malloc(sizeof(ValueT)*graph.edges);
-<<<<<<< HEAD
-    
-=======
-
->>>>>>> 49ab759a
+
     // Allocate problem and enactor on GPU, and initialize them
     ProblemT problem(parameters);
     EnactorT enactor;
@@ -253,15 +222,11 @@
         if (validation == "each")
         {
             GUARD_CU(problem.Extract(h_flow));
-<<<<<<< HEAD
-            int num_errors = app::mf::Validate_Results(parameters, graph, 
-=======
             int num_errors = app::mf::Validate_Results(parameters, graph,
->>>>>>> 49ab759a
 		    source, sink, h_flow, h_reverse, ref_flow, quiet_mode);
         }
     }
-    
+
     // Copy out results
     cpu_timer.Start();
     if (validation == "last")
@@ -269,19 +234,11 @@
 	GUARD_CU(problem.Extract(h_flow));
 	/*for (int i=0; i<graph.edges; ++i){
 	    if (ref_flow){
-<<<<<<< HEAD
-		debug_aml("h_flow[%d]=%lf, ref_flow[%d] = %lf", 
-			  i, h_flow[i], i, ref_flow[i]);
-	    }
-	}*/
-        int num_errors = app::mf::Validate_Results(parameters, graph, 
-=======
 		debug_aml("h_flow[%d]=%lf, ref_flow[%d] = %lf",
 			  i, h_flow[i], i, ref_flow[i]);
 	    }
 	}*/
         int num_errors = app::mf::Validate_Results(parameters, graph,
->>>>>>> 49ab759a
 		source, sink, h_flow, h_reverse, ref_flow, quiet_mode);
     }
 
@@ -295,22 +252,14 @@
     // Clean up
     GUARD_CU(enactor.Release(target));
     GUARD_CU(problem.Release(target));
-<<<<<<< HEAD
-    delete[] h_flow; 
-=======
     delete[] h_flow;
->>>>>>> 49ab759a
     h_flow = NULL;
 
     cpu_timer.Stop();
     total_timer.Stop();
 
     info.Finalize(cpu_timer.ElapsedMillis(), total_timer.ElapsedMillis());
-<<<<<<< HEAD
-    
-=======
-
->>>>>>> 49ab759a
+
     return retval;
 }
 
@@ -324,13 +273,8 @@
  * @tparam     ValueT     Type of the capacity/flow/excess
  * @param[in]  parameters Excution parameters
  * @param[in]  graph      Input graph
-<<<<<<< HEAD
- * @param[out] flow	  Return 
- * @param[out] maxflow	  Return 
-=======
  * @param[out] flow	  Return
  * @param[out] maxflow	  Return
->>>>>>> 49ab759a
  * \return     double     Return accumulated elapsed times for all runs
  */
 template <typename GraphT, typename ValueT = typename GraphT::ValueT>
