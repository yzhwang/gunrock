// ----------------------------------------------------------------------------
// Gunrock -- Fast and Efficient GPU Graph Library
// ----------------------------------------------------------------------------
// This source code is distributed under the terms of LICENSE.TXT
// in the root directory of this source distribution.
// ----------------------------------------------------------------------------

/**
 * @file
 * csr.cuh
 *
 * @brief CSR (Compressed Sparse Row) Graph Data Structure
 */

#pragma once

#include <time.h>
#include <stdio.h>
#include <string>
#include <vector>
#include <fstream>
#include <iostream>
#include <algorithm>
#include <iterator>
<<<<<<< HEAD
#include <omp.h>
=======

#include <gunrock/util/test_utils.cuh>
>>>>>>> dc7a660e
#include <gunrock/util/error_utils.cuh>
#include <gunrock/util/multithread_utils.cuh>
#include <gunrock/util/sort_omp.cuh>

namespace gunrock {

/**
 * @brief CSR data structure which uses Compressed Sparse Row
 * format to store a graph. It is a compressed way to present
 * the graph as a sparse matrix.
 */
template<typename VertexId, typename Value, typename SizeT>
struct Csr
{
    SizeT nodes;     /**< Number of nodes in the graph. */
    SizeT edges;     /**< Number of edges in the graph. */
    SizeT out_nodes; /**< Number of nodes which have outgoing edges. */
    SizeT average_degree;

    VertexId *column_indices; /**< Column indices corresponding to all the non-zero values in the sparse matrix. */
    SizeT    *row_offsets;    /**< List of indices where each row of the sparse matrix starts. */
    Value    *edge_values;    /**< List of values attached to edges in the graph. */
    Value    *node_values;    /**< List of values attached to nodes in the graph. */

    Value average_edge_value;
    Value average_node_value;

    bool  pinned;        /**< Whether to use pinned memory */

    /**
     * @brief CSR Constructor
     *
     * @param[in] pinned Use pinned memory for CSR data structure
     * (default: do not use pinned memory)
     */
    Csr(bool pinned = false)
    {
        nodes = 0;
        edges = 0;
        average_degree = 0;
        average_edge_value = 0;
        average_node_value = 0;
        out_nodes = -1;
        row_offsets = NULL;
        column_indices = NULL;
        edge_values = NULL;
        node_values = NULL;
        this->pinned = pinned;
    }

    /**
     * @brief Allocate memory for CSR graph.
     *
     * @param[in] nodes Number of nodes in COO-format graph
     * @param[in] edges Number of edges in COO-format graph
     */
    template <bool LOAD_EDGE_VALUES, bool LOAD_NODE_VALUES>
    void FromScratch(SizeT nodes, SizeT edges)
    {
        this->nodes = nodes;
        this->edges = edges;

        if (pinned) {

            // Put our graph in pinned memory
            int flags = cudaHostAllocMapped;
            if (gunrock::util::GRError(
                    cudaHostAlloc((void **)&row_offsets,
                                  sizeof(SizeT) * (nodes + 1), flags),
                    "Csr cudaHostAlloc row_offsets failed", __FILE__, __LINE__))
                exit(1);
            if (gunrock::util::GRError(
                    cudaHostAlloc((void **)&column_indices,
                                  sizeof(VertexId) * edges, flags),
                    "Csr cudaHostAlloc column_indices failed",
                    __FILE__, __LINE__))
                exit(1);

            if (LOAD_NODE_VALUES) {
                if (gunrock::util::GRError(
                        cudaHostAlloc((void **)&node_values,
                                      sizeof(Value) * nodes, flags),
                        "Csr cudaHostAlloc node_values failed",
                        __FILE__, __LINE__))
                    exit(1);
            }

            if (LOAD_EDGE_VALUES) {
                if (gunrock::util::GRError(
                        cudaHostAlloc((void **)&edge_values,
                                      sizeof(Value) * edges, flags),
                        "Csr cudaHostAlloc edge_values failed",
                        __FILE__, __LINE__))
                    exit(1);
            }

        } else {

            // Put our graph in regular memory
            row_offsets = (SizeT*) malloc(sizeof(SizeT) * (nodes + 1));
            column_indices = (VertexId*) malloc(sizeof(VertexId) * edges);
            node_values = (LOAD_NODE_VALUES) ?
                (Value*) malloc(sizeof(Value) * nodes) : NULL;
            edge_values = (LOAD_EDGE_VALUES) ?
                (Value*) malloc(sizeof(Value) * edges) : NULL;
        }
    }

    /**
     *
     * @brief Store graph information into files
     *
     */
    void WriteToFile(
        char     *file_name,
        bool     undirected,
        bool     reversed,
        SizeT    num_nodes,
        SizeT    num_edges,
        SizeT    *row_offsets,
        VertexId *col_indices,
        Value    *edge_values = NULL)
    {
        std::ofstream output(file_name);
        if (output.is_open())
        {
            output << num_nodes << " " << num_edges << " ";
            std::copy(row_offsets, row_offsets + num_nodes + 1,
                      std::ostream_iterator<int>(output, " "));
            std::copy(column_indices, column_indices + num_edges,
                      std::ostream_iterator<int>(output, " "));
            if (edge_values != NULL)
            {
                std::copy(edge_values, edge_values + num_edges,
                          std::ostream_iterator<int>(output, " "));
            }
            output.close();
        }
    }

<<<<<<< HEAD
    time_t mark2 = time(NULL);
    printf("Finished writing in %ds.\n", (int)(mark2 - mark1));
  }

  // read from stored row_offsets, column_indices arrays
  template <bool LOAD_EDGE_VALUES>
  void FromCsr(char *f_in, 
	       bool undirected, 
	       bool reversed)
  {
    printf("  Reading directly from previously stored CSR arrays ...\n");
    
    ifstream _file;
    char buf[65536];
    _file.rdbuf()->pubsetbuf(buf,65536);

    _file.open(f_in);
    
    if (_file.is_open())
    {
      time_t mark1 = time(NULL);
      
      std::istream_iterator<int> start(_file), end;
      std::vector<int> v(start, end);
      
      SizeT csr_nodes = v.at(0);
      SizeT csr_edges = v.at(1);
      printf("#nodes = %lld, #edges = %lld, #v = %lld\n", (long long)csr_nodes, (long long)csr_edges, (long long)v.size());
      
      FromScratch<LOAD_EDGE_VALUES, false>(csr_nodes, csr_edges); 
      
      copy(v.begin()+2, v.begin()+3+csr_nodes, row_offsets);
      copy(v.begin()+3+csr_nodes, v.begin()+3+csr_nodes+csr_edges, column_indices);
      if(LOAD_EDGE_VALUES) 
      { 
	copy(v.begin()+3+csr_nodes+csr_edges, v.end(), edge_values); 
      }
      
      time_t mark2 = time(NULL);
      printf("Done reading (%ds).\n", (int) (mark2 - mark1));
      
      v.clear();
    }
    else 
=======
    /**
     *
     * @brief Read from stored row_offsets, column_indices arrays
     *
     */
    template <bool LOAD_EDGE_VALUES>
    void FromCsr(char *f_in, bool undirected, bool reversed)
>>>>>>> dc7a660e
    {
        printf("  Reading directly from previously stored CSR arrays ...\n");

        std::ifstream _file(f_in);

        if (_file.is_open())
        {
            time_t mark1 = time(NULL);

            std::istream_iterator<int> start(_file), end;
            std::vector<int> v(start, end);

            SizeT csr_nodes = v.at(0);
            SizeT csr_edges = v.at(1);

            FromScratch<LOAD_EDGE_VALUES, false>(csr_nodes, csr_edges);

            std::copy(v.begin() + 2, v.begin() + 3 + csr_nodes, row_offsets);
            std::copy(v.begin() + 3 + csr_nodes,
                      v.begin() + 3 + csr_nodes + csr_edges,
                      column_indices);
            if(LOAD_EDGE_VALUES)
            {
                std::copy(v.begin() + 3 + csr_nodes + csr_edges,
                          v.end(), edge_values);
            }

            time_t mark2 = time(NULL);
            printf("Done reading (%ds).\n", (int) (mark2 - mark1));

            v.clear();
        }
        else
        {
            perror("Unable To Open The File.");
        }

        // compute out_nodes
        SizeT out_node = 0;
        for (SizeT node = 0; node < nodes; node++)
        {
            if (row_offsets[node+1] - row_offsets[node] > 0)
            {
                ++out_node;
            }
        }
        out_nodes = out_node;

        fflush(stdout);
    }


    /**
     * @brief Build CSR graph from COO graph, sorted or unsorted
     *
     * @param[in] output_file Output file to dump the graph topology info
     * @param[in] coo Pointer to COO-format graph
     * @param[in] coo_nodes Number of nodes in COO-format graph
     * @param[in] coo_edges Number of edges in COO-format graph
     * @param[in] ordered_rows Are the rows sorted? If not, sort them.
     * @param[in] undirected Is the graph directed or not?
     * @param[in] reversed Is the graph reversed or not?
     * Default: Assume rows are not sorted.
     */
    template <bool LOAD_EDGE_VALUES, typename Tuple>
    void FromCoo(
        char  *output_file,
        Tuple *coo,
        SizeT coo_nodes,
        SizeT coo_edges,
        bool  ordered_rows = false,
        bool  undirected = false,
        bool  reversed = false)
    {
<<<<<<< HEAD
        printf("  Converting %lld vertices, %lld directed edges (%s tuples) "
               "to CSR format... \n",
               (long long) coo_nodes, (long long) coo_edges, ordered_rows ? "ordered" : "unordered");
=======
        printf("  Converting %d vertices, %d directed edges (%s tuples) "
               "to CSR format...\n",
               coo_nodes, coo_edges, ordered_rows ? "ordered" : "unordered");
>>>>>>> dc7a660e
        time_t mark1 = time(NULL);
        fflush(stdout);

        FromScratch<LOAD_EDGE_VALUES, false>(coo_nodes, coo_edges);

        // Sort COO by row
        if (!ordered_rows) {
            //std::stable_sort(coo, coo + coo_edges, RowFirstTupleCompare<Tuple>);
            util::omp_sort(coo, coo_edges, RowFirstTupleCompare<Tuple>);
        }

<<<<<<< HEAD
        //time_t mark3 = time(NULL);
        //printf("Done soerting (%ds).\n", (int)(mark3 - mark1));

        SizeT edge_offsets[129];
        SizeT edge_counts [129];
        #pragma omp parallel
        {
            int num_threads  = omp_get_num_threads();
            int thread_num   = omp_get_thread_num();
            SizeT edge_start = (long long)(coo_edges) * thread_num / num_threads;
            SizeT edge_end   = (long long)(coo_edges) * (thread_num+1) / num_threads;
            SizeT node_start = (long long)(coo_nodes) * thread_num / num_threads;
            SizeT node_end   = (long long)(coo_nodes) * (thread_num+1) / num_threads;
            Tuple *new_coo   = (Tuple*) malloc (sizeof(Tuple) * (edge_end - edge_start));
            SizeT edge       = edge_start;
            SizeT new_edge   = 0;
            //new_coo[new_edge].row = coo[0].row;
            //new_coo[new_edge].col = coo[0].col;
            //new_coo[].val = coo[0].val;
            for (edge = edge_start; edge < edge_end; edge++)
=======
        Tuple *new_coo = (Tuple*) malloc(sizeof(Tuple) * coo_edges);
        SizeT real_edge = 0;
        if (coo[0].col != coo[0].row) {
          new_coo[0].row = coo[0].row;
          new_coo[0].col = coo[0].col;
          new_coo[0].val = coo[0].val;
          real_edge++;
        }
        for (int i = 0; i < coo_edges-1; ++i)
        {
            if (((coo[i+1].col != coo[i].col) ||
                 (coo[i+1].row != coo[i].row)) &&
                (coo[i+1].col != coo[i+1].row))
>>>>>>> dc7a660e
            {
                //if (((coo[i+1].col != coo[i].col) || (coo[i+1].row != coo[i].row)) && (coo[i+1].col != coo[i+1].row))
                VertexId col = coo[edge].col;
                VertexId row = coo[edge].row;
                if ((col != row) && (edge == 0 || col != coo[edge-1].col || row != coo[edge-1].row))
                {
                    new_coo[new_edge].col = col;
                    new_coo[new_edge].row = row;
                    new_coo[new_edge].val = coo[edge].val;
                    new_edge++;
                }
            }
            edge_counts[thread_num] = new_edge;
            for (VertexId node = node_start; node < node_end; node++)
                row_offsets[node] = -1;

            #pragma omp barrier
            #pragma omp single
            {
                edge_offsets[0] = 0;
                for (int i = 0; i < num_threads; i++)
                    edge_offsets[i+1] = edge_offsets[i] + edge_counts[i];
                //util::cpu_mt::PrintCPUArray("edge_offsets", edge_offsets, num_threads+1);
                row_offsets[0] = 0;
            }

            SizeT edge_offset = edge_offsets[thread_num];
            VertexId first_row= new_edge > 0? new_coo[0].row : -1;
            //VertexId last_row = new_edge > 0? new_coo[new_edge-1].row : -1;
            SizeT pointer = -1;
            for (edge = 0; edge < new_edge; edge++) {
                SizeT edge_  = edge + edge_offset;
                VertexId row = new_coo[edge].row;
                row_offsets[row+1] = edge_ + 1;
                if (row == first_row) pointer = edge_ + 1;
                // Fill in rows up to and including the current row
                //for (VertexId row = prev_row + 1; row <= current_row; row++) {
                //    row_offsets[row] = edge;
                //}
                //prev_row = current_row;

                column_indices[edge + edge_offset] = new_coo[edge].col;
                if (LOAD_EDGE_VALUES) {
                    //new_coo[edge].Val(edge_values[edge]);
                    edge_values[edge + edge_offset] = new_coo[edge].val;
                }
            }
            #pragma omp barrier
            //if (first_row != last_row)
            if (edge_start > 0 && coo[edge_start].row == coo[edge_start-1].row) // same row as pervious thread
            if (edge_end == coo_edges || coo[edge_end].row != coo[edge_start].row) // first row ends at this thread
            {
                row_offsets[first_row+1] = pointer;
            }
            #pragma omp barrier
            // Fill out any trailing edgeless nodes (and the end-of-list element)
            //for (VertexId row = prev_row + 1; row <= nodes; row++) {
            //    row_offsets[row] = real_edge;
            //}
            if (row_offsets[node_start] == -1)
            {
                VertexId i=node_start;
                while (row_offsets[i] == -1) i--;
                row_offsets[node_start] = row_offsets[i];
            }
            for (VertexId node = node_start+1; node < node_end; node++)
                if (row_offsets[node] == -1) {
                    row_offsets[node] = row_offsets[node-1];
                }
            if (thread_num == 0) edges = edge_offsets[num_threads];
  
            free(new_coo); new_coo = NULL;
        }

<<<<<<< HEAD
        //printf("nodes = %d, edges = %d\n", nodes, edges);
        row_offsets[nodes] = edges;
        //util::cpu_mt::PrintCPUArray("row_offsets", row_offsets, nodes+1);
        //util::cpu_mt::PrintCPUArray("column_indices", column_indices, edges);
        
=======
        // Fill out any trailing edgeless nodes (and the end-of-list element)
        for (VertexId row = prev_row + 1; row <= nodes; row++) {
            row_offsets[row] = real_edge;
        }
        edges = real_edge;

>>>>>>> dc7a660e
        time_t mark2 = time(NULL);
        printf("Done converting (%ds).\n", (int)(mark2 - mark1));

        // Write offsets, indices, node, edges etc. into file
        if (LOAD_EDGE_VALUES)
<<<<<<< HEAD
	    {
	        WriteToFile(output_file, 
		      undirected, 
		      reversed, 
		      nodes, 
		      edges, 
		      row_offsets, 
		      column_indices, 
		      edge_values);
        } else {
	        WriteToFile(output_file, 
		      undirected, 
		      reversed,
		      nodes, 
		      edges, 
		      row_offsets, 
		      column_indices);
=======
        {
            WriteToFile(output_file, undirected, reversed, nodes, edges,
                        row_offsets, column_indices, edge_values);
        }
        else
        {
            WriteToFile(output_file, undirected, reversed, nodes, edges,
                        row_offsets, column_indices);
>>>>>>> dc7a660e
        }

        fflush(stdout);

        // Compute out_nodes
        SizeT out_node = 0;
        for (SizeT node = 0; node < nodes; node++) {
            if (row_offsets[node+1] - row_offsets[node] > 0)
            {
                ++out_node;
            }
        }
        out_nodes = out_node;
    }

    /**
     * \addtogroup PublicInterface
     * @{
     */

    /**
     * @brief Print log-scale degree histogram of the graph.
     */
    void PrintHistogram()
    {
        fflush(stdout);

        // Initialize
        SizeT log_counts[32];
        for (int i = 0; i < 32; i++) {
            log_counts[i] = 0;
        }

        // Scan
        SizeT max_log_length = -1;
        for (VertexId i = 0; i < nodes; i++) {

            SizeT length = row_offsets[i + 1] - row_offsets[i];

            int log_length = -1;
            while (length > 0) {
                length >>= 1;
                log_length++;
            }
            if (log_length > max_log_length) {
                max_log_length = log_length;
            }

            log_counts[log_length + 1]++;
        }
        printf("\nDegree Histogram (%lld vertices, %lld edges):\n",
               (long long) nodes, (long long) edges);

        printf("    Degree   0: %d (%.2f%%)\n", log_counts[0],
               (float) log_counts[0] * 100.0 / nodes);
        for (int i = 0; i < max_log_length + 1; i++) {
            printf("    Degree 2^%i: %d (%.2f%%)\n", i, log_counts[i + 1],
                   (float) log_counts[i + 1] * 100.0 / nodes);
        }
        printf("\n");
        fflush(stdout);
    }


    /**
     * @brief Display CSR graph to console
     */
    void DisplayGraph(bool with_edge_value = false)
    {
        SizeT displayed_node_num = (nodes > 40) ? 40:nodes;
        printf("First %d nodes's neighbor list of the input graph:\n",
               displayed_node_num);
        for (SizeT node = 0; node < displayed_node_num; node++) {
            util::PrintValue(node);
            printf(":");
            for (SizeT edge = row_offsets[node];
                 edge < row_offsets[node + 1];
                 edge++) {
                if (edge - row_offsets[node] > 40) break;
                 printf("[");
                util::PrintValue(column_indices[edge]);
                if (with_edge_value) {
                    printf(",");
                    util::PrintValue(edge_values[edge]);
                }
                printf("], ");
            }
            printf("\n");
        }
    }

    void DisplayGraph(const char name[], SizeT limit = 40) 
    {   
        SizeT displayed_node_num = (nodes > limit) ? limit: nodes;
        printf("%s : #nodes = ",name); util::PrintValue(nodes);
        printf(", #edges = "); util::PrintValue(edges);
        //printf("\n  row_offsets = ");
        printf("\n");
        /*for (SizeT i=0;i<=displayed_node_num;i++) 
        {   
            if (i!=0) printf(", ");
            util::PrintValue(row_offsets[i]);
        }   

        if (node_values != NULL)
        {   
            printf("\n  node_values = ");
            for (SizeT i=0;i<displayed_node_num;i++)
            {   
                if (i!=0) printf(", ");
                util::PrintValue(node_values[i]); 
            }   
        }*/   
 
        //printf("\n  edges = ");
        for (SizeT i=0;i<displayed_node_num;i++)
        {  
            util::PrintValue(i);
            printf(",");
            util::PrintValue(row_offsets[i]);
            if (node_values != NULL)
            {
                printf(",");
                util::PrintValue(node_values[i]);
            }
            printf(" (");
            for (SizeT j=row_offsets[i];j<row_offsets[i+1];j++)
            {   
                if (j!=row_offsets[i]) printf(" , ");
                util::PrintValue(column_indices[j]);
                if (edge_values != NULL)
                {
                    printf(",");
                    util::PrintValue(edge_values[j]);
                }
            }   
            printf(")\n");
        }   
    
        /*if (edge_values != NULL)
        {   
            printf("\n edge_values = ");
            for (SizeT i=0;i<displayed_node_num;i++)
            {   
                printf("(");
                for (SizeT j=row_offsets[i];j<row_offsets[i+1];j++)
                {   
                    if (j!=row_offsets[i]) printf(", ");
                    util::PrintValue(edge_values[j]);
                }   
                printf(") ");
            }   
        }*/   

        printf("\n");
    }   

    bool CheckValue()
    {
        for (SizeT node = 0; node < nodes; ++node) {
            for (SizeT edge = row_offsets[node];
                 edge < row_offsets[node+1];
                 ++edge) {
                 int src_node = node;
                 int dst_node = column_indices[edge];
                 int edge_value = edge_values[edge];
                 for (SizeT r_edge = row_offsets[dst_node];
                 r_edge < row_offsets[dst_node+1];
                 ++r_edge) {
                    if (column_indices[r_edge] == src_node) {
                        if (edge_values[r_edge] != edge_value)
                            return false;
                    }
                 }
            }
        }
        return true;
    }

    /**
     * @brief Find node with largest neighbor list
     */
    int GetNodeWithHighestDegree(int& max_degree)
    {
        int degree = 0;
        int src = 0;
        for (SizeT node = 0; node < nodes; node++) {
            if (row_offsets[node+1] - row_offsets[node] > degree)
            {
                degree = row_offsets[node+1]-row_offsets[node];
                src = node;
            }
        }
        max_degree = degree;
        return src;
    }

    /**
     * @brief Display the neighbor list of a given node
     */
    void DisplayNeighborList(VertexId node)
    {
        if (node < 0 || node >= nodes) return;
        for (SizeT edge = row_offsets[node];
                 edge < row_offsets[node + 1];
                 edge++) {
                util::PrintValue(column_indices[edge]);
                printf(", ");
            }
            printf("\n");
    }

    /**
     * @brief Get the average degree of all the nodes in graph
     */
    SizeT GetAverageDegree() {
        if (average_degree == 0) {
            double mean = 0, count = 0;
            for (SizeT node = 0; node < nodes; ++node) {
                count += 1;
                mean += (row_offsets[node+1]- row_offsets[node] - mean) / count;
            }
            average_degree = static_cast<SizeT>(mean);
        }
        return average_degree;
    }

    /**
     * @brief Get the average node value in graph
     */
    Value GetAverageNodeValue() {
        if (abs(average_node_value - 0) < 0.001 && node_values != NULL) {
            double mean = 0, count = 0;
            for (SizeT node = 0; node < nodes; ++node) {
                if (node_values[node] < UINT_MAX) {
                    count += 1;
                    mean += (node_values[node] - mean) / count;
                }
            }
            average_node_value = static_cast<Value>(mean);
        }
        return average_node_value;
    }

    /**
     * @brief Get the average edge value in graph
     */
    Value GetAverageEdgeValue() {
        if (abs(average_edge_value - 0) < 0.001 && edge_values != NULL) {
            double mean = 0, count = 0;
            for (SizeT edge = 0; edge < edges; ++edge) {
                if (edge_values[edge] < UINT_MAX) {
                    count += 1;
                    mean += (edge_values[edge] - mean) / count;
                }
            }
            average_edge_value = static_cast<Value>(mean);
        }
        return average_edge_value;
    }

    /**@}*/

    /**
     * @brief Deallocates CSR graph
     */
    void Free()
    {
        if (row_offsets) {
            if (pinned) {
                gunrock::util::GRError(cudaFreeHost(row_offsets),
                                       "Csr cudaFreeHost row_offsets failed",
                                       __FILE__, __LINE__);
            } else {
                free(row_offsets);
            }
            row_offsets = NULL;
        }
        if (column_indices) {
            if (pinned) {
                gunrock::util::GRError(cudaFreeHost(column_indices),
                                       "Csr cudaFreeHost column_indices failed",
                                       __FILE__, __LINE__);
            } else {
                free(column_indices);
            }
            column_indices = NULL;
        }
        if (edge_values) { free (edge_values); edge_values = NULL; }
        if (node_values) { free (node_values); node_values = NULL; }

        nodes = 0;
        edges = 0;
    }

    /**
     * @brief CSR destructor
     */
    ~Csr()
    {
        Free();
    }
};

} // namespace gunrock

// Leave this at the end of the file
// Local Variables:
// mode:c++
// c-file-style: "NVIDIA"
// End:<|MERGE_RESOLUTION|>--- conflicted
+++ resolved
@@ -22,12 +22,9 @@
 #include <iostream>
 #include <algorithm>
 #include <iterator>
-<<<<<<< HEAD
 #include <omp.h>
-=======
 
 #include <gunrock/util/test_utils.cuh>
->>>>>>> dc7a660e
 #include <gunrock/util/error_utils.cuh>
 #include <gunrock/util/multithread_utils.cuh>
 #include <gunrock/util/sort_omp.cuh>
@@ -151,69 +148,32 @@
         VertexId *col_indices,
         Value    *edge_values = NULL)
     {
+        printf("==> Writing into file:  %s\n", file_name);
+        time_t mark1 = time(NULL);
+
         std::ofstream output(file_name);
         if (output.is_open())
         {
             output << num_nodes << " " << num_edges << " ";
             std::copy(row_offsets, row_offsets + num_nodes + 1,
-                      std::ostream_iterator<int>(output, " "));
+                      std::ostream_iterator<SizeT>(output, " "));
             std::copy(column_indices, column_indices + num_edges,
-                      std::ostream_iterator<int>(output, " "));
+                      std::ostream_iterator<VertexId>(output, " "));
             if (edge_values != NULL)
             {
                 std::copy(edge_values, edge_values + num_edges,
-                          std::ostream_iterator<int>(output, " "));
+                          std::ostream_iterator<Value>(output, " "));
             }
             output.close();
-        }
-    }
-
-<<<<<<< HEAD
-    time_t mark2 = time(NULL);
-    printf("Finished writing in %ds.\n", (int)(mark2 - mark1));
-  }
-
-  // read from stored row_offsets, column_indices arrays
-  template <bool LOAD_EDGE_VALUES>
-  void FromCsr(char *f_in, 
-	       bool undirected, 
-	       bool reversed)
-  {
-    printf("  Reading directly from previously stored CSR arrays ...\n");
-    
-    ifstream _file;
-    char buf[65536];
-    _file.rdbuf()->pubsetbuf(buf,65536);
-
-    _file.open(f_in);
-    
-    if (_file.is_open())
-    {
-      time_t mark1 = time(NULL);
-      
-      std::istream_iterator<int> start(_file), end;
-      std::vector<int> v(start, end);
-      
-      SizeT csr_nodes = v.at(0);
-      SizeT csr_edges = v.at(1);
-      printf("#nodes = %lld, #edges = %lld, #v = %lld\n", (long long)csr_nodes, (long long)csr_edges, (long long)v.size());
-      
-      FromScratch<LOAD_EDGE_VALUES, false>(csr_nodes, csr_edges); 
-      
-      copy(v.begin()+2, v.begin()+3+csr_nodes, row_offsets);
-      copy(v.begin()+3+csr_nodes, v.begin()+3+csr_nodes+csr_edges, column_indices);
-      if(LOAD_EDGE_VALUES) 
-      { 
-	copy(v.begin()+3+csr_nodes+csr_edges, v.end(), edge_values); 
-      }
-      
-      time_t mark2 = time(NULL);
-      printf("Done reading (%ds).\n", (int) (mark2 - mark1));
-      
-      v.clear();
-    }
-    else 
-=======
+        } else
+        {
+          std::cout << "Cannot Open The File." << std::endl;
+        }
+
+        time_t mark2 = time(NULL);
+        printf("Finished writing in %ds.\n", (int)(mark2 - mark1));
+    }
+
     /**
      *
      * @brief Read from stored row_offsets, column_indices arrays
@@ -221,11 +181,13 @@
      */
     template <bool LOAD_EDGE_VALUES>
     void FromCsr(char *f_in, bool undirected, bool reversed)
->>>>>>> dc7a660e
     {
         printf("  Reading directly from previously stored CSR arrays ...\n");
 
-        std::ifstream _file(f_in);
+        std::ifstream _file;
+        char buf[65536];
+        _file.rdbuf()->pubsetbuf(buf,65536);
+        _file.open(f_in);
 
         if (_file.is_open())
         {
@@ -236,6 +198,7 @@
 
             SizeT csr_nodes = v.at(0);
             SizeT csr_edges = v.at(1);
+            printf("#nodes = %lld, #edges = %lld, #v = %lld\n", (long long)csr_nodes, (long long)csr_edges, (long long)v.size());
 
             FromScratch<LOAD_EDGE_VALUES, false>(csr_nodes, csr_edges);
 
@@ -296,15 +259,9 @@
         bool  undirected = false,
         bool  reversed = false)
     {
-<<<<<<< HEAD
         printf("  Converting %lld vertices, %lld directed edges (%s tuples) "
                "to CSR format... \n",
                (long long) coo_nodes, (long long) coo_edges, ordered_rows ? "ordered" : "unordered");
-=======
-        printf("  Converting %d vertices, %d directed edges (%s tuples) "
-               "to CSR format...\n",
-               coo_nodes, coo_edges, ordered_rows ? "ordered" : "unordered");
->>>>>>> dc7a660e
         time_t mark1 = time(NULL);
         fflush(stdout);
 
@@ -312,13 +269,8 @@
 
         // Sort COO by row
         if (!ordered_rows) {
-            //std::stable_sort(coo, coo + coo_edges, RowFirstTupleCompare<Tuple>);
             util::omp_sort(coo, coo_edges, RowFirstTupleCompare<Tuple>);
         }
-
-<<<<<<< HEAD
-        //time_t mark3 = time(NULL);
-        //printf("Done soerting (%ds).\n", (int)(mark3 - mark1));
 
         SizeT edge_offsets[129];
         SizeT edge_counts [129];
@@ -333,25 +285,7 @@
             Tuple *new_coo   = (Tuple*) malloc (sizeof(Tuple) * (edge_end - edge_start));
             SizeT edge       = edge_start;
             SizeT new_edge   = 0;
-            //new_coo[new_edge].row = coo[0].row;
-            //new_coo[new_edge].col = coo[0].col;
-            //new_coo[].val = coo[0].val;
             for (edge = edge_start; edge < edge_end; edge++)
-=======
-        Tuple *new_coo = (Tuple*) malloc(sizeof(Tuple) * coo_edges);
-        SizeT real_edge = 0;
-        if (coo[0].col != coo[0].row) {
-          new_coo[0].row = coo[0].row;
-          new_coo[0].col = coo[0].col;
-          new_coo[0].val = coo[0].val;
-          real_edge++;
-        }
-        for (int i = 0; i < coo_edges-1; ++i)
-        {
-            if (((coo[i+1].col != coo[i].col) ||
-                 (coo[i+1].row != coo[i].row)) &&
-                (coo[i+1].col != coo[i+1].row))
->>>>>>> dc7a660e
             {
                 //if (((coo[i+1].col != coo[i].col) || (coo[i+1].row != coo[i].row)) && (coo[i+1].col != coo[i+1].row))
                 VertexId col = coo[edge].col;
@@ -426,26 +360,13 @@
             free(new_coo); new_coo = NULL;
         }
 
-<<<<<<< HEAD
-        //printf("nodes = %d, edges = %d\n", nodes, edges);
         row_offsets[nodes] = edges;
-        //util::cpu_mt::PrintCPUArray("row_offsets", row_offsets, nodes+1);
-        //util::cpu_mt::PrintCPUArray("column_indices", column_indices, edges);
         
-=======
-        // Fill out any trailing edgeless nodes (and the end-of-list element)
-        for (VertexId row = prev_row + 1; row <= nodes; row++) {
-            row_offsets[row] = real_edge;
-        }
-        edges = real_edge;
-
->>>>>>> dc7a660e
         time_t mark2 = time(NULL);
         printf("Done converting (%ds).\n", (int)(mark2 - mark1));
 
         // Write offsets, indices, node, edges etc. into file
         if (LOAD_EDGE_VALUES)
-<<<<<<< HEAD
 	    {
 	        WriteToFile(output_file, 
 		      undirected, 
@@ -463,16 +384,6 @@
 		      edges, 
 		      row_offsets, 
 		      column_indices);
-=======
-        {
-            WriteToFile(output_file, undirected, reversed, nodes, edges,
-                        row_offsets, column_indices, edge_values);
-        }
-        else
-        {
-            WriteToFile(output_file, undirected, reversed, nodes, edges,
-                        row_offsets, column_indices);
->>>>>>> dc7a660e
         }
 
         fflush(stdout);
